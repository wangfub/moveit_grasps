/*********************************************************************
 * Software License Agreement (BSD License)
 *
 *  Copyright (c) 2015, University of Colorado, Boulder
 *  All rights reserved.
 *
 *  Redistribution and use in source and binary forms, with or without
 *  modification, are permitted provided that the following conditions
 *  are met:
 *
 *   * Redistributions of source code must retain the above copyright
 *     notice, this list of conditions and the following disclaimer.
 *   * Redistributions in binary form must reproduce the above
 *     copyright notice, this list of conditions and the following
 *     disclaimer in the documentation and/or other materials provided
 *     with the distribution.
 *   * Neither the name of the Univ of CO, Boulder nor the names of its
 *     contributors may be used to endorse or promote products derived
 *     from this software without specific prior written permission.
 *
 *  THIS SOFTWARE IS PROVIDED BY THE COPYRIGHT HOLDERS AND CONTRIBUTORS
 *  "AS IS" AND ANY EXPRESS OR IMPLIED WARRANTIES, INCLUDING, BUT NOT
 *  LIMITED TO, THE IMPLIED WARRANTIES OF MERCHANTABILITY AND FITNESS
 *  FOR A PARTICULAR PURPOSE ARE DISCLAIMED. IN NO EVENT SHALL THE
 *  COPYRIGHT OWNER OR CONTRIBUTORS BE LIABLE FOR ANY DIRECT, INDIRECT,
 *  INCIDENTAL, SPECIAL, EXEMPLARY, OR CONSEQUENTIAL DAMAGES (INCLUDING,
 *  BUT NOT LIMITED TO, PROCUREMENT OF SUBSTITUTE GOODS OR SERVICES;
 *  LOSS OF USE, DATA, OR PROFITS; OR BUSINESS INTERRUPTION) HOWEVER
 *  CAUSED AND ON ANY THEORY OF LIABILITY, WHETHER IN CONTRACT, STRICT
 *  LIABILITY, OR TORT (INCLUDING NEGLIGENCE OR OTHERWISE) ARISING IN
 *  ANY WAY OUT OF THE USE OF THIS SOFTWARE, EVEN IF ADVISED OF THE
 *  POSSIBILITY OF SUCH DAMAGE.
 *********************************************************************/

/* Author: Dave Coleman <dave@dav.ee>
   Desc:   Filters grasps based on kinematic feasibility and collision
*/

#include <moveit_grasps/grasp_filter.h>
#include <moveit/transforms/transforms.h>
#include <moveit/collision_detection/collision_tools.h>

// Conversions
#include <eigen_conversions/eigen_msg.h>

// Parameter loading
#include <rviz_visual_tools/ros_param_utilities.h>

namespace
{
bool ikCallbackFnAdapter(moveit::core::RobotState *state, const moveit::core::JointModelGroup *group,
                         const moveit::core::GroupStateValidityCallbackFn &constraint,
                         const geometry_msgs::Pose &, const std::vector<double> &ik_sol, moveit_msgs::MoveItErrorCodes &error_code)
{
  const std::vector<unsigned int> &bij = group->getKinematicsSolverJointBijection();
  std::vector<double> solution(bij.size());
  for (std::size_t i = 0 ; i < bij.size() ; ++i)
    solution[bij[i]] = ik_sol[i];
  if (constraint(state, group, &solution[0]))
    error_code.val = moveit_msgs::MoveItErrorCodes::SUCCESS;
  else
    error_code.val = moveit_msgs::MoveItErrorCodes::NO_IK_SOLUTION;
  return true;
}
}

namespace moveit_grasps
{

// Constructor
GraspFilter::GraspFilter( robot_state::RobotStatePtr robot_state,
                          moveit_visual_tools::MoveItVisualToolsPtr& visual_tools )
  : visual_tools_(visual_tools)
  , nh_("~/filter")
  , secondary_collision_checking_(false) // TODO remove this featuer
{
  // Make a copy of the robot state so that we are sure outside influence does not break our grasp filter
  robot_state_.reset(new moveit::core::RobotState(*robot_state));
  robot_state_->update(); // make sure transforms are computed

  // Load visulization settings
  const std::string parent_name = "filter"; // for namespacing logging messages
  rviz_visual_tools::getBoolParameter(parent_name, nh_, "collision_verbose", collision_verbose_);
  rviz_visual_tools::getDoubleParameter(parent_name, nh_, "collision_verbose_speed", collision_verbose_speed_);
  rviz_visual_tools::getBoolParameter(parent_name, nh_, "show_filtered_grasps", show_filtered_grasps_);
  rviz_visual_tools::getBoolParameter(parent_name, nh_, "show_filtered_arm_solutions", show_filtered_arm_solutions_);
  rviz_visual_tools::getDoubleParameter(parent_name, nh_, "show_filtered_arm_solutions_speed", show_filtered_arm_solutions_speed_);
  rviz_visual_tools::getDoubleParameter(parent_name, nh_, "show_filtered_arm_solutions_pregrasp_speed", show_filtered_arm_solutions_pregrasp_speed_);


  ROS_DEBUG_STREAM_NAMED("filter","Loaded grasp filter");
}

std::vector<GraspCandidatePtr> GraspFilter::convertToGraspCandidatePtrs(const std::vector<moveit_msgs::Grasp>& possible_grasps,
                                                                        const GraspDataPtr grasp_data)
{
  std::vector<GraspCandidatePtr> candidates;

  for (std::size_t i = 0; i < possible_grasps.size(); ++i)
  {
    candidates.push_back(GraspCandidatePtr(new GraspCandidate(possible_grasps[i], grasp_data)));
  }
  return candidates;
}

std::size_t GraspFilter::filterGrasps(std::vector<GraspCandidatePtr>& grasp_candidates,
                                      planning_scene_monitor::PlanningSceneMonitorPtr planning_scene_monitor,
                                      const robot_model::JointModelGroup* arm_jmg,
                                      bool filter_pregrasp,
                                      bool verbose, bool verbose_if_failed, bool collision_verbose)
{
  // -----------------------------------------------------------------------------------------------
  // Error check
  if( grasp_candidates.empty() )
  {
    ROS_ERROR_NAMED("filter","Unable to filter grasps because vector is empty");
    return false;
  }
  if (!filter_pregrasp)
    ROS_WARN_STREAM_NAMED("filter","Not filtering pre-grasp - GraspCandidate may have bad data");

  // Override verbose settings with yaml settings if necessary
  if (collision_verbose_)
    collision_verbose = collision_verbose_;

  // -----------------------------------------------------------------------------------------------
  // Get the solver timeout from kinematics.yaml
  solver_timeout_ = arm_jmg->getDefaultIKTimeout();
  ROS_DEBUG_STREAM_NAMED("grasp_filter","Grasp filter IK timeout " << solver_timeout_);

  // -----------------------------------------------------------------------------------------------
  // Choose how many degrees of freedom
  num_variables_ = arm_jmg->getVariableCount();
  ROS_DEBUG_STREAM_NAMED("grasp_filter","Solver for " << num_variables_ << " degrees of freedom");

  // -----------------------------------------------------------------------------------------------
  // Get the end effector joint model group
  if (arm_jmg->getAttachedEndEffectorNames().size() == 0)
  {
    ROS_ERROR_STREAM_NAMED("grasp_filter","No end effectors attached to this arm");
    return false;
  }
  else if (arm_jmg->getAttachedEndEffectorNames().size() > 1)
  {
    ROS_ERROR_STREAM_NAMED("grasp_filter","More than one end effectors attached to this arm");
    return false;
  }

  // Try to filter grasps not in verbose mode
  std::size_t remaining_grasps = filterGraspsHelper(grasp_candidates, planning_scene_monitor, arm_jmg, filter_pregrasp,
                                                    verbose, collision_verbose);
  if (remaining_grasps == 0)
  {
    ROS_ERROR_STREAM_NAMED("filter","IK filter unable to find any valid grasps! Re-running in verbose mode");
    if (verbose_if_failed)
    {
      verbose = true;
      remaining_grasps = filterGraspsHelper(grasp_candidates, planning_scene_monitor, arm_jmg, filter_pregrasp, verbose,
                                            collision_verbose);
    }
  }

  // Visualize valid grasps as arrows with cartesian path as well
  if (show_filtered_grasps_)
  {
    ROS_INFO_STREAM_NAMED("filter", "Showing filtered grasps");
    visualizeGrasps(grasp_candidates, arm_jmg);
  }

  // Visualize valid grasp as arm positions
  if (show_filtered_arm_solutions_)
  {
    ROS_INFO_STREAM_NAMED("filter", "Showing filtered arm solutions");
    visualizeCandidateGrasps(grasp_candidates);
  }

  return remaining_grasps;
}

std::size_t GraspFilter::filterGraspsByPlane(std::vector<GraspCandidatePtr>& grasp_candidates,
                                             Eigen::Affine3d filter_pose,
                                             grasp_parallel_plane plane, int direction)
{
  ROS_DEBUG_STREAM_NAMED("filter_by_plane","Starting with " << grasp_candidates.size() << " grasps");

  std::size_t num_grasps_filtered = 0;

  Eigen::Affine3d grasp_pose;
  Eigen::Vector3d grasp_position;

  for (std::size_t i = 0; i < grasp_candidates.size(); i++)
  {
    // get grasp translation in filter pose CS
    grasp_pose = visual_tools_->convertPose(grasp_candidates[i]->grasp_.grasp_pose.pose);
    grasp_position = filter_pose.inverse() * grasp_pose.translation();
    
    // filter grasps by cutting plane
    switch(plane)
    {
      case XY:
        if (direction == -1 && grasp_position(2) < 0)
          grasp_candidates[i]->grasp_filtered_by_obstruction_ = true;
        else if (direction == 1 && grasp_position(2) > 0)
          grasp_candidates[i]->grasp_filtered_by_obstruction_ = true;
        break;
      case XZ:
        if (direction == -1 && grasp_position(1) < 0)
          grasp_candidates[i]->grasp_filtered_by_obstruction_ = true;
        else if (direction == 1 && grasp_position(1) > 0)
          grasp_candidates[i]->grasp_filtered_by_obstruction_ = true;
        break;
      case YZ:
        if (direction == -1 && grasp_position(0) < 0)
          grasp_candidates[i]->grasp_filtered_by_obstruction_ = true;
        else if (direction == 1 && grasp_position(0) > 0)
          grasp_candidates[i]->grasp_filtered_by_obstruction_ = true;
        break;
      default:
        ROS_WARN_STREAM_NAMED("filter_by_plane","plane not specified correctly");
        break;
    }
    
    if (grasp_candidates[i]->grasp_filtered_by_obstruction_ == true)
      num_grasps_filtered++;

  }
  ROS_DEBUG_STREAM_NAMED("filter_by_plane","Number of grasps filtered by cutting plane = " << num_grasps_filtered);
}


std::size_t GraspFilter::filterGraspsHelper(std::vector<GraspCandidatePtr>& grasp_candidates,
                                            planning_scene_monitor::PlanningSceneMonitorPtr planning_scene_monitor,
                                            const robot_model::JointModelGroup* arm_jmg,
                                            bool filter_pregrasp,
                                            bool verbose, bool collision_verbose)
{
  // -----------------------------------------------------------------------------------------------
  // Setup collision checking

  // Copy planning scene that is locked
  planning_scene::PlanningScenePtr cloned_scene;
  {
    planning_scene_monitor::LockedPlanningSceneRO scene(planning_scene_monitor);
    cloned_scene = planning_scene::PlanningScene::clone(scene);
  }
  *robot_state_ = cloned_scene->getCurrentState();

  // -----------------------------------------------------------------------------------------------
  // Choose Number of cores
  std::size_t num_threads = omp_get_max_threads();
  if( num_threads > grasp_candidates.size() )
    num_threads = grasp_candidates.size();

  // Debug
  if(verbose)
  {
    num_threads = 1;
    ROS_WARN_STREAM_NAMED("grasp_filter","Using only " << num_threads << " threads");
  }
  ROS_INFO_STREAM_NAMED("filter", "Filtering possible grasps with " << num_threads << " threads");

  // -----------------------------------------------------------------------------------------------
  // Load kinematic solvers if not already loaded
  if( kin_solvers_[arm_jmg->getName()].size() != num_threads )
  {
    kin_solvers_[arm_jmg->getName()].clear();

    // Create an ik solver for every thread
    for (int i = 0; i < num_threads; ++i)
    {
      //ROS_DEBUG_STREAM_NAMED("filter","Creating ik solver " << i);
      kin_solvers_[arm_jmg->getName()].push_back(arm_jmg->getSolverInstance());

      // Test to make sure we have a valid kinematics solver
      if( !kin_solvers_[arm_jmg->getName()][i] )
      {
        ROS_ERROR_STREAM_NAMED("grasp_filter","No kinematic solver found");
        return 0;
      }
    }
  }

  // Robot states -------------------------------------------------------------------------------
  // Create an robot state for every thread
  if( robot_states_.size() != num_threads )
  {
    robot_states_.clear();
    for (int i = 0; i < num_threads; ++i)
    {
      // Copy the previous robot state
      robot_states_.push_back(moveit::core::RobotStatePtr(new moveit::core::RobotState(*robot_state_)));
    }
  }
  else // update the states
  {
    for (int i = 0; i < num_threads; ++i)
    {
      // Copy the previous robot state
      *(robot_states_[i]) = *robot_state_;
    }
  }

  // Transform poses -------------------------------------------------------------------------------
  // bring the pose to the frame of the IK solver
  const std::string &ik_frame = kin_solvers_[arm_jmg->getName()][0]->getBaseFrame();
  Eigen::Affine3d link_transform;
  ROS_DEBUG_STREAM_NAMED("grasp_filter","Frame transform from ik_frame: " << ik_frame << " and robot model frame: " << robot_state_->getRobotModel()->getModelFrame());
  if (!moveit::core::Transforms::sameFrame(ik_frame, robot_state_->getRobotModel()->getModelFrame()))
  {
    const robot_model::LinkModel *lm = robot_state_->getLinkModel((!ik_frame.empty() && ik_frame[0] == '/') ? ik_frame.substr(1) : ik_frame);

    if (!lm)
    {
      ROS_ERROR_STREAM_NAMED("grasp_filter","Unable to find frame for link transform");
      return 0;
    }

    link_transform = robot_state_->getGlobalLinkTransform(lm).inverse();
  }

  // Thread data -------------------------------------------------------------------------------
  // Allocate only once to increase performance
  std::vector<IkThreadStructPtr> ik_thread_structs;
  ik_thread_structs.resize(num_threads);
  for (int thread_id = 0; thread_id < num_threads; ++thread_id)
  {
    ik_thread_structs[thread_id].reset(new moveit_grasps::IkThreadStruct(grasp_candidates,
                                                                         cloned_scene,
                                                                         link_transform,
                                                                         0, // this is filled in by OpenMP
                                                                         kin_solvers_[arm_jmg->getName()][thread_id],
                                                                         robot_states_[thread_id],
                                                                         solver_timeout_,
                                                                         filter_pregrasp,
                                                                         verbose,
                                                                         collision_verbose,
                                                                         thread_id));
    ik_thread_structs[thread_id]->ik_seed_state_.resize(num_variables_); // fill with zeros TODO- give a seed state!;
  }

  // Benchmark time
  ros::Time start_time;
  start_time = ros::Time::now();

  // -----------------------------------------------------------------------------------------------
  // Loop through poses and find those that are kinematically feasible

  omp_set_num_threads(num_threads);
#pragma omp parallel for schedule(dynamic)
  for (std::size_t grasp_id = 0; grasp_id < grasp_candidates.size(); ++grasp_id)
  {
    std::size_t thread_id = omp_get_thread_num();
    ROS_DEBUG_STREAM_NAMED("filter.superdebug","Thread " << thread_id << " processing grasp " << grasp_id);

    // Assign grasp to process
    ik_thread_structs[thread_id]->grasp_id = grasp_id;

    // Process the grasp
    processCandidateGrasp(ik_thread_structs[thread_id]);
  }

  // Count number of grasps remaining
  std::size_t remaining_grasps = 0;
  std::size_t grasp_filtered_by_ik = 0;
  std::size_t grasp_filtered_by_collision = 0;
  std::size_t grasp_filtered_by_obstruction = 0;
  std::size_t grasp_filtered_by_orientation = 0;
  std::size_t pregrasp_filtered_by_ik = 0;
  std::size_t pregrasp_filtered_by_collision = 0;

  for (std::size_t i = 0; i < grasp_candidates.size(); ++i)
  {
    if (grasp_candidates[i]->grasp_filtered_by_ik_)
      grasp_filtered_by_ik++;
    if (grasp_candidates[i]->grasp_filtered_by_collision_)
      grasp_filtered_by_collision++;
    if (grasp_candidates[i]->grasp_filtered_by_obstruction_)
      grasp_filtered_by_obstruction++;
    if (grasp_candidates[i]->grasp_filtered_by_orientation_)
      grasp_filtered_by_orientation++;
    if (grasp_candidates[i]->pregrasp_filtered_by_ik_)
      pregrasp_filtered_by_ik++;
    if (grasp_candidates[i]->pregrasp_filtered_by_collision_)
      pregrasp_filtered_by_collision++;
    if (grasp_candidates[i]->valid_)
      remaining_grasps++;
  }

  if (remaining_grasps +
      grasp_filtered_by_ik +
      grasp_filtered_by_collision +
      grasp_filtered_by_obstruction + 
      grasp_filtered_by_orientation +
      pregrasp_filtered_by_ik +
      pregrasp_filtered_by_collision != grasp_candidates.size())
    ROS_ERROR_STREAM_NAMED("filter","Logged filter reasons do not add up to total number of grasps. Internal error.");


  std::cout << "-------------------------------------------------------" << std::endl;
  std::cout << "GRASPING RESULTS " << std::endl;
  std::cout << "total candidate grasps         " << grasp_candidates.size() << std::endl;
  std::cout << "grasp_filtered_by_ik           " << grasp_filtered_by_ik << std::endl;
  std::cout << "grasp_filtered_by_collision    " << grasp_filtered_by_collision << std::endl;
  std::cout << "grasp_filtered_by_obstruction  " << grasp_filtered_by_obstruction << std::endl;
  std::cout << "grasp_filtered_by_orientation  " << grasp_filtered_by_orientation << std::endl;
  std::cout << "pregrasp_filtered_by_ik        " << pregrasp_filtered_by_ik << std::endl;
  std::cout << "pregrasp_filtered_by_collision " << pregrasp_filtered_by_collision << std::endl;
  std::cout << "remaining grasps               " << remaining_grasps << std::endl;
  std::cout << "-------------------------------------------------------" << std::endl;

  if (false)
  {
    // End Benchmark time
    double duration = (ros::Time::now() - start_time).toNSec() * 1e-6;
    ROS_INFO_STREAM_NAMED("filter","Grasp generator IK grasp filtering benchmark time:");
    std::cout << duration << "\t" << grasp_candidates.size() << "\n";
  }

  return remaining_grasps;
}

bool GraspFilter::processCandidateGrasp(IkThreadStructPtr& ik_thread_struct)
{
  ROS_DEBUG_STREAM_NAMED("filter.superdebug", "Checking grasp #" << ik_thread_struct->grasp_id);

  // Helper pointer
  GraspCandidatePtr& grasp_candidate = ik_thread_struct->grasp_candidates_[ik_thread_struct->grasp_id];

  // Get pose
  ik_thread_struct->ik_pose_ = grasp_candidate->grasp_.grasp_pose;

  // Debug
  if (ik_thread_struct->verbose_ && false)
  {
    ik_thread_struct->ik_pose_.header.frame_id = ik_thread_struct->kin_solver_->getBaseFrame();
    visual_tools_->publishZArrow(ik_thread_struct->ik_pose_.pose, rviz_visual_tools::RED, rviz_visual_tools::REGULAR, 0.1);
  }

  moveit::core::GroupStateValidityCallbackFn constraint_fn
    = boost::bind(&isGraspStateValid, ik_thread_struct->planning_scene_.get(),
                  ik_thread_struct->collision_verbose_, collision_verbose_speed_, visual_tools_, _1, _2, _3);

<<<<<<< HEAD
    // skip grasps that have already been rejected by obstructions and orientation filters
    if (grasp_candidate->grasp_filtered_by_obstruction_ || grasp_candidate->grasp_filtered_by_orientation_)
      continue;

    bool collision_checking_verbose = false;
    moveit::core::GroupStateValidityCallbackFn constraint_fn
      = boost::bind(&isGraspStateValid, ik_thread_struct.planning_scene_.get(),
                    collision_checking_verbose, visual_tools_, _1, _2, _3);
=======
  // Set gripper position (how open the fingers are) to OPEN
  grasp_candidate->grasp_data_->setRobotStatePreGrasp(ik_thread_struct->robot_state_);
>>>>>>> f7f236ab

  // Solve IK Problem
  if (!findIKSolution(grasp_candidate->grasp_ik_solution_, 
                      ik_thread_struct, grasp_candidate, constraint_fn))
  {
    ROS_DEBUG_STREAM_NAMED("filter.superdebug","the-grasp: unable to find IK solution");
    grasp_candidate->grasp_filtered_by_ik_ = true;
    return false;
  }

  // Copy solution to seed state so that next solution is faster
  ik_thread_struct->ik_seed_state_ = grasp_candidate->grasp_ik_solution_;

  // Check for collision
  if (secondary_collision_checking_)
    if (checkInCollision(grasp_candidate->grasp_ik_solution_, ik_thread_struct, ik_thread_struct->collision_verbose_))
    {
      ROS_DEBUG_STREAM_NAMED("filter.superdebug","the-grasp: arm position is in collision");
      grasp_candidate->grasp_filtered_by_collision_ = true;
      return false;
    }

  // Start pre-grasp section ----------------------------------------------------------
  if (ik_thread_struct->filter_pregrasp_)       // optionally check the pregrasp
  {
    // Convert to a pre-grasp
    const std::string &ee_parent_link_name = grasp_candidate->grasp_data_->ee_jmg_->getEndEffectorParentGroup().second;
    ik_thread_struct->ik_pose_ = GraspGenerator::getPreGraspPose(grasp_candidate->grasp_, ee_parent_link_name);

    // Set gripper position (how open the fingers are) to CLOSED
    grasp_candidate->grasp_data_->setRobotStateGrasp(ik_thread_struct->robot_state_);

    // Solve IK Problem
    if (!findIKSolution(grasp_candidate->pregrasp_ik_solution_, ik_thread_struct, grasp_candidate, constraint_fn))
    {
      ROS_DEBUG_STREAM_NAMED("filter.superdebug","pre-grasp: unable to find IK solution");
      grasp_candidate->pregrasp_filtered_by_ik_ = true;
      return false;
    }

    // Check for collision
    if (secondary_collision_checking_)
      if (checkInCollision(grasp_candidate->pregrasp_ik_solution_, ik_thread_struct, ik_thread_struct->collision_verbose_))
      {
        ROS_DEBUG_STREAM_NAMED("filter.superdebug","pre-grasp: arm position is in collision");
        grasp_candidate->pregrasp_filtered_by_collision_ = true;
        return false;
      }
  }

  // Grasp is valid
  grasp_candidate->valid_ = true;

  return true;
}

bool GraspFilter::findIKSolution(std::vector<double>& ik_solution, IkThreadStructPtr& ik_thread_struct, GraspCandidatePtr& grasp_candidate,                                 
                                 const moveit::core::GroupStateValidityCallbackFn &constraint_fn)
{
  // Transform current pose to frame of planning group
  Eigen::Affine3d eigen_pose;
  tf::poseMsgToEigen(ik_thread_struct->ik_pose_.pose, eigen_pose);
  eigen_pose = ik_thread_struct->link_transform_ * eigen_pose;
  tf::poseEigenToMsg(eigen_pose, ik_thread_struct->ik_pose_.pose);

  // Clear out previous solution just in case - not sure if this is needed
  ik_solution.clear(); // TODO remove

  // Set callback function
  kinematics::KinematicsBase::IKCallbackFn ik_callback_fn;
  if (constraint_fn)
    ik_callback_fn = boost::bind(&ikCallbackFnAdapter, ik_thread_struct->robot_state_.get(),
                                 grasp_candidate->grasp_data_->arm_jmg_, constraint_fn, _1, _2, _3);

  // Test it with IK
  ik_thread_struct->kin_solver_->searchPositionIK(ik_thread_struct->ik_pose_.pose, ik_thread_struct->ik_seed_state_, ik_thread_struct->timeout_, ik_solution,
                                                  ik_callback_fn, ik_thread_struct->error_code_);

  // Results
  if( ik_thread_struct->error_code_.val == moveit_msgs::MoveItErrorCodes::NO_IK_SOLUTION )
  {
    // The grasp was valid but the pre-grasp was not
    ROS_DEBUG_STREAM_NAMED("filter.superdebug","No IK solution");
    return false;
  }
  else if( ik_thread_struct->error_code_.val == moveit_msgs::MoveItErrorCodes::TIMED_OUT )
  {
    ROS_DEBUG_STREAM_NAMED("filter.superdebug","Timed Out.");
    return false;
  }
  else if( ik_thread_struct->error_code_.val != moveit_msgs::MoveItErrorCodes::SUCCESS )
  {
    ROS_ERROR_STREAM_NAMED("filter","Unknown MoveItErrorCode from IK solver: " << ik_thread_struct->error_code_.val);
    return false;
  }

  return true;
}

bool GraspFilter::checkInCollision(std::vector<double>& ik_solution, IkThreadStructPtr& ik_thread_struct, bool verbose)
{
  // Apply joint values to robot state
  ik_thread_struct->robot_state_->setJointGroupPositions(ik_thread_struct->arm_jmg_, ik_solution);

  if (ik_thread_struct->planning_scene_->isStateColliding(*ik_thread_struct->robot_state_, ik_thread_struct->arm_jmg_->getName(), verbose))
  {
    if (verbose)
    {
      ROS_ERROR_STREAM_NAMED("filter","Grasp solution colliding");
      visual_tools_->publishRobotState(ik_thread_struct->robot_state_, rviz_visual_tools::RED);
      visual_tools_->publishContactPoints(*ik_thread_struct->robot_state_, ik_thread_struct->planning_scene_.get(), rviz_visual_tools::BLACK);
      ros::Duration(collision_verbose_speed_).sleep();
    }
    return true;
  }

  // Debug valid state
  if (verbose)
  {
    ROS_INFO_STREAM_NAMED("filter","Valid grasp solution");
    visual_tools_->publishRobotState(ik_thread_struct->robot_state_, rviz_visual_tools::GREEN);
    ros::Duration(collision_verbose_speed_).sleep();
  }

  return false;
}

bool GraspFilter::chooseBestGrasp( std::vector<GraspCandidatePtr>& grasp_candidates,
                                   GraspCandidatePtr& chosen )
{
  // Find max grasp quality
  double max_quality = -1;
  bool found_valid_grasp = false;
  for (std::size_t i = 0; i < grasp_candidates.size(); ++i)
  {
    // Check if valid grasp
    if (!grasp_candidates[i]->valid_)
    {
      continue; // not valid
    }

    // METHOD 1 - use score
    if (true)
    {
      if (grasp_candidates[i]->grasp_.grasp_quality > max_quality)
      {
        max_quality = grasp_candidates[i]->grasp_.grasp_quality;
        chosen = grasp_candidates[i];
      }
    }
    else // METHOD 2 - use yall angle
    {
      const geometry_msgs::Pose& pose = grasp_candidates[i]->grasp_.grasp_pose.pose;
      //double roll = atan2(2*(pose.orientation.x*pose.orientation.y + pose.orientation.w*pose.orientation.z), pose.orientation.w*pose.orientation.w + pose.orientation.x*pose.orientation.x - pose.orientation.y*pose.orientation.y - pose.orientation.z*pose.orientation.z);
      double yall = asin(-2*(pose.orientation.x*pose.orientation.z - pose.orientation.w*pose.orientation.y));
      //double pitch = atan2(2*(pose.orientation.y*pose.orientation.z + pose.orientation.w*pose.orientation.x), pose.orientation.w*pose.orientation.w - pose.orientation.x*pose.orientation.x - pose.orientation.y*pose.orientation.y + pose.orientation.z*pose.orientation.z);
      //std::cout << "ROLL: " << roll << " YALL: " << yall << " PITCH: " << pitch << std::endl;
      std::cout << "YALL: " << yall << std::endl;
      if (yall > max_quality)
      {
        max_quality = yall;
        chosen = grasp_candidates[i];
      }
    }

  }

  ROS_INFO_STREAM_NAMED("grasp_filter","Chose grasp with quality " << max_quality);

  return true;
}

bool GraspFilter::visualizeGrasps(const std::vector<GraspCandidatePtr>& grasp_candidates,
                                  const moveit::core::JointModelGroup *arm_jmg)
{
  // Publish in batch
  visual_tools_->enableBatchPublishing(true);

  /*
    RED - grasp filtered by ik
    PINK - grasp filtered by collision
    MAGENTA - grasp filtered by obstruction
    YELLOW - grasp filtered by orientation
    BLUE - pregrasp filtered by ik
    CYAN - pregrasp filtered by collision
    GREEN - valid
  */

  for (std::size_t i = 0; i < grasp_candidates.size(); ++i)
  {
    if (grasp_candidates[i]->grasp_filtered_by_ik_)
    {
      visual_tools_->publishZArrow(grasp_candidates[i]->grasp_.grasp_pose.pose, rviz_visual_tools::RED);
    }
    else if (grasp_candidates[i]->grasp_filtered_by_collision_)
    {
      visual_tools_->publishZArrow(grasp_candidates[i]->grasp_.grasp_pose.pose, rviz_visual_tools::PINK);
    }
    else if (grasp_candidates[i]->pregrasp_filtered_by_ik_)
    {
      visual_tools_->publishZArrow(grasp_candidates[i]->grasp_.grasp_pose.pose, rviz_visual_tools::BLUE);
    }
    else if (grasp_candidates[i]->grasp_filtered_by_obstruction_)
    {
      visual_tools_->publishZArrow(grasp_candidates[i]->grasp_.grasp_pose.pose, rviz_visual_tools::MAGENTA);
    }
    else if (grasp_candidates[i]->grasp_filtered_by_orientation_)
    {
      visual_tools_->publishZArrow(grasp_candidates[i]->grasp_.grasp_pose.pose, rviz_visual_tools::YELLOW);
    }
    else if (grasp_candidates[i]->pregrasp_filtered_by_collision_)
    {
      visual_tools_->publishZArrow(grasp_candidates[i]->grasp_.grasp_pose.pose, rviz_visual_tools::CYAN);
    }
    else
      visual_tools_->publishZArrow(grasp_candidates[i]->grasp_.grasp_pose.pose, rviz_visual_tools::GREEN);
  }

  // Publish in batch
  visual_tools_->triggerBatchPublishAndDisable();

  return true;
}

bool GraspFilter::visualizeIKSolutions(const std::vector<GraspCandidatePtr>& grasp_candidates,
                                       const moveit::core::JointModelGroup* arm_jmg, double animation_speed)
{
  // Convert the grasp_candidates into a format moveit_visual_tools can use
  std::vector<trajectory_msgs::JointTrajectoryPoint> ik_solutions;
  for (std::size_t i = 0; i < grasp_candidates.size(); ++i)
  {
    // Check if valid grasp
    if (!grasp_candidates[i]->valid_)
      continue;

    trajectory_msgs::JointTrajectoryPoint new_point;
    new_point.positions = grasp_candidates[i]->grasp_ik_solution_;
    ik_solutions.push_back(new_point);
  }

  if (ik_solutions.empty())
  {
    ROS_ERROR_STREAM_NAMED("filter","Unable to visualize IK solutions because there are no valid ones");
    return false;
  }

  return visual_tools_->publishIKSolutions(ik_solutions, arm_jmg, animation_speed);
}

bool GraspFilter::visualizeCandidateGrasps(const std::vector<GraspCandidatePtr>& grasp_candidates)
{
  for (std::size_t i = 0; i < grasp_candidates.size(); ++i)
  {
    // Check if valid grasp
    if (!grasp_candidates[i]->valid_)
      continue;

    // Apply the pregrasp state
    grasp_candidates[i]->getPreGraspState(robot_state_);

    // Show in Rviz
    visual_tools_->publishRobotState(robot_state_);
    ros::Duration(show_filtered_arm_solutions_pregrasp_speed_).sleep();

    // Apply the grasp state
    grasp_candidates[i]->getGraspState(robot_state_);

    // Show in Rviz
    visual_tools_->publishRobotState(robot_state_);
    ros::Duration(show_filtered_arm_solutions_speed_).sleep();
  }

  return true;
}

} // namespace

namespace
{
bool isGraspStateValid(const planning_scene::PlanningScene *planning_scene, bool verbose, double verbose_speed,
                       moveit_visual_tools::MoveItVisualToolsPtr visual_tools, robot_state::RobotState *robot_state,
                       const robot_state::JointModelGroup *group, const double *ik_solution)
{
  robot_state->setJointGroupPositions(group, ik_solution);
  robot_state->update();

  if (!planning_scene)
  {
    ROS_ERROR_STREAM_NAMED("manipulation","No planning scene provided");
    return false;
  }
  if (!planning_scene->isStateColliding(*robot_state, group->getName()))
    return true; // not in collision

  // Display more info about the collision
  if (verbose)
  {
    visual_tools->publishRobotState(*robot_state, rviz_visual_tools::RED);
    planning_scene->isStateColliding(*robot_state, group->getName(), true);
    visual_tools->publishContactPoints(*robot_state, planning_scene);
    ros::Duration(verbose_speed).sleep();
  }
  return false;
}
}<|MERGE_RESOLUTION|>--- conflicted
+++ resolved
@@ -440,7 +440,6 @@
     = boost::bind(&isGraspStateValid, ik_thread_struct->planning_scene_.get(),
                   ik_thread_struct->collision_verbose_, collision_verbose_speed_, visual_tools_, _1, _2, _3);
 
-<<<<<<< HEAD
     // skip grasps that have already been rejected by obstructions and orientation filters
     if (grasp_candidate->grasp_filtered_by_obstruction_ || grasp_candidate->grasp_filtered_by_orientation_)
       continue;
@@ -449,10 +448,9 @@
     moveit::core::GroupStateValidityCallbackFn constraint_fn
       = boost::bind(&isGraspStateValid, ik_thread_struct.planning_scene_.get(),
                     collision_checking_verbose, visual_tools_, _1, _2, _3);
-=======
+
   // Set gripper position (how open the fingers are) to OPEN
   grasp_candidate->grasp_data_->setRobotStatePreGrasp(ik_thread_struct->robot_state_);
->>>>>>> f7f236ab
 
   // Solve IK Problem
   if (!findIKSolution(grasp_candidate->grasp_ik_solution_, 
